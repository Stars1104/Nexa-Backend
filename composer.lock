--- conflicted
+++ resolved
@@ -4,11 +4,7 @@
         "Read more about it at https://getcomposer.org/doc/01-basic-usage.md#installing-dependencies",
         "This file is @generated automatically"
     ],
-<<<<<<< HEAD
-    "content-hash": "6457e9e920a969b1e2fc7f3c6cdbec25",
-=======
     "content-hash": "ff5a4763226268e473c00af2ead07455",
->>>>>>> d8d2ed7c
     "packages": [
         {
             "name": "aws/aws-crt-php",
