<?php

namespace App\Models;

use Illuminate\Database\Eloquent\Factories\HasFactory;
use Illuminate\Database\Eloquent\Model;
use Illuminate\Database\Eloquent\Relations\BelongsTo;

/**
 * Class BrandPaymentMethod
 *
 * Represents a payment method saved by a brand/user (Stripe integration).
 *
 * @property int $id
 * @property int $brand_id
 * @property string $customer_id
 * @property string $payment_method_id
 * @property string|null $card_holder_name
 * @property string|null $card_brand
 * @property string|null $card_last4
 * @property int|null $card_exp_month
 * @property int|null $card_exp_year
 * @property bool $is_default
 * @property bool $is_active
 */
class BrandPaymentMethod extends Model
{
    use HasFactory;

    protected $fillable = [
<<<<<<< HEAD
        'brand_id',
        'customer_id',
        'payment_method_id',
        'card_holder_name',
        'card_brand',
        'card_last4',
        'card_exp_month',
        'card_exp_year',
=======
        'user_id',
        'pagarme_customer_id',
        'pagarme_card_id',
        'card_brand',
        'card_last4',
        'card_holder_name',
        'card_hash',
>>>>>>> 66205e27
        'is_default',
        'is_active',
    ];

    protected $casts = [
        'is_default' => 'boolean',
        'is_active' => 'boolean',
        'card_exp_month' => 'integer',
        'card_exp_year' => 'integer',
    ];

    /**
<<<<<<< HEAD
     * Get the user that owns this payment method.
=======
     * Get the user that owns this payment method
>>>>>>> 66205e27
     */
    public function user(): BelongsTo
    {
        return $this->belongsTo(User::class, 'user_id');
    }

    /**
     * Scope to get only active payment methods.
     */
    public function scopeActive($query)
    {
        return $query->where('is_active', true);
    }

    /**
     * Scope to get default payment methods.
     */
    public function scopeDefault($query)
    {
        return $query->where('is_default', true);
    }

    /**
     * Set this payment method as default and unset others for the same user.
     */
    public function setAsDefault(): void
    {
<<<<<<< HEAD
        static::where('brand_id', $this->brand_id)
=======
        // Unset other default payment methods for this user
        static::where('user_id', $this->user_id)
>>>>>>> 66205e27
            ->where('id', '!=', $this->id)
            ->update(['is_default' => false]);

        $this->update(['is_default' => true]);
    }

    /**
     * Get masked card number for display.
     */
    public function getMaskedCardNumberAttribute(): string
    {
        return $this->card_last4 ? '**** **** **** ' . $this->card_last4 : '**** **** **** ****';
    }

    /**
     * Get formatted card info for display (e.g., Visa •••• 4242).
     */
    public function getFormattedCardInfoAttribute(): string
    {
        $brand = $this->card_brand ? ucfirst($this->card_brand) : 'Card';
        $last4 = $this->card_last4 ?? '****';
        return "{$brand} •••• {$last4}";
    }
}<|MERGE_RESOLUTION|>--- conflicted
+++ resolved
@@ -28,16 +28,6 @@
     use HasFactory;
 
     protected $fillable = [
-<<<<<<< HEAD
-        'brand_id',
-        'customer_id',
-        'payment_method_id',
-        'card_holder_name',
-        'card_brand',
-        'card_last4',
-        'card_exp_month',
-        'card_exp_year',
-=======
         'user_id',
         'pagarme_customer_id',
         'pagarme_card_id',
@@ -45,7 +35,6 @@
         'card_last4',
         'card_holder_name',
         'card_hash',
->>>>>>> 66205e27
         'is_default',
         'is_active',
     ];
@@ -58,11 +47,7 @@
     ];
 
     /**
-<<<<<<< HEAD
-     * Get the user that owns this payment method.
-=======
      * Get the user that owns this payment method
->>>>>>> 66205e27
      */
     public function user(): BelongsTo
     {
@@ -90,12 +75,8 @@
      */
     public function setAsDefault(): void
     {
-<<<<<<< HEAD
-        static::where('brand_id', $this->brand_id)
-=======
         // Unset other default payment methods for this user
         static::where('user_id', $this->user_id)
->>>>>>> 66205e27
             ->where('id', '!=', $this->id)
             ->update(['is_default' => false]);
 
