<?php

namespace App\Models;

use Illuminate\Database\Eloquent\Factories\HasFactory;
use Illuminate\Foundation\Auth\User as Authenticatable;
use Illuminate\Notifications\Notifiable;
use Laravel\Sanctum\HasApiTokens;
use Illuminate\Database\Eloquent\Relations\HasMany;
use Illuminate\Database\Eloquent\Relations\HasOne;
use Illuminate\Database\Eloquent\SoftDeletes;

class User extends Authenticatable
{
    use HasApiTokens, HasFactory, Notifiable, SoftDeletes;

    /**
     * The attributes that are mass assignable.
     *
     * @var array<int, string>
     */
    protected $fillable = [
        'name',
        'email',
        'password',
        'role',
        'whatsapp',
        'avatar_url',
        'avatar',
        'bio',
        'company_name',
        'whatsapp_number',
        'student_verified',
        'student_expires_at',
        'gender',
        'birth_date',
        'creator_type',
        'instagram_handle',
        'tiktok_handle',
        'youtube_channel',
        'facebook_page',
        'twitter_handle',
        'industry',
        'niche',
        'state',
        'language',
        'languages',
        'has_premium',
        'premium_expires_at',
        'free_trial_expires_at',
        'google_id',
        'google_token',
        'google_refresh_token',
        'recipient_id',
        'account_id',
        'email_verified_at',
        'bank_code',
        'agencia',
        'agencia_dv',
        'conta',
        'conta_dv',
        'cpf',
        'bank_account_name',
        'suspended_until',
        'suspension_reason',
<<<<<<< HEAD
        'stripe_account_id'
=======
        'total_reviews',
        'average_rating'
>>>>>>> 66205e27
    ];

    /**
     * The model's default values for attributes.
     *
     * @var array
     */
    protected $attributes = [
        'gender' => 'other',
        'student_verified' => false,
        'has_premium' => false,
    ];

    /**
     * The attributes that should be hidden for serialization.
     *
     * @var array<int, string>
     */
    protected $hidden = [
        'password',
        'remember_token',
    ];

    /**
     * The attributes that should be cast.
     *
     * @var array<string, string>
     */
    protected $casts = [
        'email_verified_at' => 'datetime',
        'password' => 'hashed',
        'student_verified' => 'boolean',
        'student_expires_at' => 'datetime',
        'has_premium' => 'boolean',
        'premium_expires_at' => 'datetime',
        'free_trial_expires_at' => 'datetime',
        'suspended_until' => 'datetime',
        'birth_date' => 'date',
        'languages' => 'array',
    ];

    // Relationships

    public function campaigns(): HasMany
    {
        return $this->hasMany(Campaign::class, 'brand_id');
    }

    public function bids(): HasMany
    {
        return $this->hasMany(Bid::class);
    }

    public function approvedCampaigns(): HasMany
    {
        return $this->hasMany(Campaign::class, 'approved_by');
    }

    public function campaignApplications(): HasMany
    {
        return $this->hasMany(CampaignApplication::class, 'creator_id');
    }

    public function reviewedApplications(): HasMany
    {
        return $this->hasMany(CampaignApplication::class, 'reviewed_by');
    }

    public function onlineStatus(): HasOne
    {
        return $this->hasOne(UserOnlineStatus::class);
    }

    public function sentMessages(): HasMany
    {
        return $this->hasMany(Message::class, 'sender_id');
    }

    public function brandChatRooms(): HasMany
    {
        return $this->hasMany(ChatRoom::class, 'brand_id');
    }

    public function creatorChatRooms(): HasMany
    {
        return $this->hasMany(ChatRoom::class, 'creator_id');
    }

    public function brandDirectChatRooms(): HasMany
    {
        return $this->hasMany(DirectChatRoom::class, 'brand_id');
    }

    public function creatorDirectChatRooms(): HasMany
    {
        return $this->hasMany(DirectChatRoom::class, 'creator_id');
    }

    public function sentConnectionRequests(): HasMany
    {
        return $this->hasMany(ConnectionRequest::class, 'sender_id');
    }

    public function receivedConnectionRequests(): HasMany
    {
        return $this->hasMany(ConnectionRequest::class, 'receiver_id');
    }

    public function notifications(): HasMany
    {
        return $this->hasMany(\App\Models\Notification::class);
    }

    public function unreadNotifications(): HasMany
    {
        return $this->hasMany(\App\Models\Notification::class)->unread();
    }

    public function transactions(): HasMany
    {
        return $this->hasMany(Transaction::class);
    }

    public function portfolio(): HasOne
    {
        return $this->hasOne(Portfolio::class);
    }

    // New relationships for hiring system
    public function sentOffers(): HasMany
    {
        return $this->hasMany(Offer::class, 'brand_id');
    }

    public function receivedOffers(): HasMany
    {
        return $this->hasMany(Offer::class, 'creator_id');
    }

    public function brandContracts(): HasMany
    {
        return $this->hasMany(Contract::class, 'brand_id');
    }

    public function creatorContracts(): HasMany
    {
        return $this->hasMany(Contract::class, 'creator_id');
    }

    public function givenReviews(): HasMany
    {
        return $this->hasMany(Review::class, 'reviewer_id');
    }

    public function receivedReviews(): HasMany
    {
        return $this->hasMany(Review::class, 'reviewed_id');
    }

    /**
     * Update user's review statistics
     */
    public function updateReviewStats(): void
    {
        $reviews = $this->receivedReviews()->where('is_public', true);
        
        $this->total_reviews = $reviews->count();
        
        if ($this->total_reviews > 0) {
            $this->average_rating = $reviews->avg('rating');
        } else {
            $this->average_rating = null;
        }
        
        $this->save();
    }

    /**
     * Get formatted average rating
     */
    public function getFormattedAverageRatingAttribute(): string
    {
        if (!$this->average_rating) {
            return '0.0';
        }
        
        return number_format($this->average_rating, 1);
    }

    /**
     * Get rating stars for display
     */
    public function getRatingStarsAttribute(): string
    {
        if (!$this->average_rating) {
            return '☆☆☆☆☆';
        }
        
        $fullStars = floor($this->average_rating);
        $halfStar = $this->average_rating - $fullStars >= 0.5;
        $emptyStars = 5 - $fullStars - ($halfStar ? 1 : 0);
        
        return str_repeat('★', $fullStars) . 
               ($halfStar ? '☆' : '') . 
               str_repeat('☆', $emptyStars);
    }

    /**
     * Get user's age based on birth date
     */
    public function getAgeAttribute(): ?int
    {
        if (!$this->birth_date) {
            return null;
        }
        
        return $this->birth_date->diffInYears(now());
    }

    public function brandPayments(): HasMany
    {
        return $this->hasMany(JobPayment::class, 'brand_id');
    }

    public function creatorPayments(): HasMany
    {
        return $this->hasMany(JobPayment::class, 'creator_id');
    }

    public function creatorBalance(): HasOne
    {
        return $this->hasOne(CreatorBalance::class, 'creator_id');
    }

    public function favorites(): HasMany
    {
        return $this->hasMany(CampaignFavorite::class, 'creator_id');
    }

    public function withdrawals(): HasMany
    {
        return $this->hasMany(Withdrawal::class, 'creator_id');
    }

    /**
     * Get the user's active subscription
     */
    public function activeSubscription(): HasOne
    {
        return $this->hasOne(\App\Models\Subscription::class)->where('status', 'active');
    }

    /**
     * Get all user subscriptions
     */
    public function subscriptions(): HasMany
    {
        return $this->hasMany(\App\Models\Subscription::class);
    }

    /**
     * Check if the user has premium status.
     */
    public function isPremium(): bool
    {
        return $this->has_premium && 
               ($this->premium_expires_at === null || $this->premium_expires_at->isFuture());
    }

    /**
     * Check if the user is in free trial.
     */
    public function isOnTrial(): bool
    {
        // If user has premium access, they are not on trial
        if ($this->isPremium()) {
            return false;
        }
        
        return !$this->has_premium && 
               ($this->free_trial_expires_at !== null && $this->free_trial_expires_at->isFuture());
    }

    /**
     * Check if the user has bought premium (regardless of expiration).
     */
    public function hasBoughtPremium(): bool
    {
        return $this->has_premium;
    }

    /**
     * Check if the user has premium access (either premium or trial for students only).
     */
    public function hasPremiumAccess(): bool
    {
        // For students, prioritize premium over trial access
        if ($this->isStudent()) {
            return $this->isPremium() || $this->isOnTrial();
        }
        
        // For creators and brands, only allow premium access (no trial)
        return $this->isPremium();
    }

    /**
     * Check if the user is a verified student.
     */
    public function isVerifiedStudent(): bool
    {
        return $this->student_verified && 
               ($this->student_expires_at === null || $this->student_expires_at->isFuture());
    }

    /**
     * Check if the user is an admin.
     */
    public function isAdmin(): bool
    {
        return $this->role === 'admin';
    }

    /**
     * Check if the user is a creator.
     */
    public function isCreator(): bool
    {
        return $this->role === 'creator';
    }

    /**
     * Check if the user is a brand.
     */
    public function isBrand(): bool
    {
        return $this->role === 'brand';
    }

    /**
     * Check if the user is a student.
     */
    public function isStudent(): bool
    {
        return $this->role === 'student';
    }

    /**
     * Get the user's display name (includes company name for brands).
     */
    public function getDisplayNameAttribute(): string
    {
        if ($this->isBrand() && $this->company_name) {
            return $this->name . ' (' . $this->company_name . ')';
        }
        return $this->name;
    }

    public function bankAccount()
    {
        return $this->hasOne(BankAccount::class);
    }

    public function brandPaymentMethods(): HasMany
    {
        return $this->hasMany(BrandPaymentMethod::class, 'user_id');
    }

    public function defaultPaymentMethod(): HasOne
    {
        return $this->hasOne(BrandPaymentMethod::class, 'user_id')->where('is_default', true);
    }

    /**
     * Check if the brand has any active payment methods
     */
    public function hasActivePaymentMethods(): bool
    {
        return $this->brandPaymentMethods()->active()->exists();
    }

    /**
     * Check if the brand has a default payment method
     */
    public function hasDefaultPaymentMethod(): bool
    {
        return $this->defaultPaymentMethod()->exists();
    }

    /**
     * Get the brand's default payment method
     */
    public function getDefaultPaymentMethod()
    {
        return $this->defaultPaymentMethod()->first();
    }

    /**
     * Check if the brand can send offers (has payment method)
     */
    public function canSendOffers(): bool
    {
        return $this->isBrand() && $this->hasActivePaymentMethods();
    }

    /**
     * Check if user is suspended
     */
    public function isSuspended(): bool
    {
        return $this->suspended_until && $this->suspended_until->isFuture();
    }

    /**
     * Get suspension status
     */
    public function getSuspensionStatus(): array
    {
        if (!$this->suspended_until) {
            return [
                'suspended' => false,
                'until' => null,
                'reason' => null,
                'remaining_days' => 0,
            ];
        }

        $remainingDays = max(0, now()->diffInDays($this->suspended_until, false));

        return [
            'suspended' => $this->suspended_until->isFuture(),
            'until' => $this->suspended_until,
            'reason' => $this->suspension_reason,
            'remaining_days' => $remainingDays,
        ];
    }

    /**
     * Suspend user
     */
    public function suspend(int $days, string $reason = null): bool
    {
        $this->update([
            'suspended_until' => now()->addDays($days),
            'suspension_reason' => $reason,
        ]);

        return true;
    }

    /**
     * Unsuspend user
     */
    public function unsuspend(): bool
    {
        $this->update([
            'suspended_until' => null,
            'suspension_reason' => null,
        ]);

        return true;
    }
}<|MERGE_RESOLUTION|>--- conflicted
+++ resolved
@@ -63,12 +63,8 @@
         'bank_account_name',
         'suspended_until',
         'suspension_reason',
-<<<<<<< HEAD
-        'stripe_account_id'
-=======
         'total_reviews',
         'average_rating'
->>>>>>> 66205e27
     ];
 
     /**
