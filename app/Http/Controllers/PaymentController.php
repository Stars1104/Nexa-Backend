--- conflicted
+++ resolved
@@ -59,47 +59,6 @@
      */
     public function processSubscription(Request $request): JsonResponse
     {
-<<<<<<< HEAD
-        Log::info('Subscription payment request received', [
-            'request_data' => $request->except(['card_number', 'card_cvv']), // Don't log sensitive data
-            'user_agent' => $request->header('User-Agent'),
-            'ip' => $request->ip(),
-            'user_id' => auth()->id(),
-            'has_auth' => auth()->check(),
-        ]);
-
-        // Log all request data for debugging (remove in production)
-        Log::info('Full subscription request data for debugging', [
-            'all_data' => $request->all(),
-            'has_card_number' => $request->has('card_number'),
-            'has_card_cvv' => $request->has('card_cvv'),
-            'has_card_holder_name' => $request->has('card_holder_name'),
-            'has_card_expiration_date' => $request->has('card_expiration_date'),
-            'has_cpf' => $request->has('cpf'),
-            'subscription_plan_id' => $request->has('subscription_plan_id'),
-        ]);
-
-        // Check if Pagar.me is configured
-        if (empty($this->apiKey)) {
-            Log::error('Pagar.me API key not configured');
-            return response()->json([
-                'success' => false,
-                'message' => 'User not authenticated',
-            ], 401);
-        }
-
-        // Check if we're in test mode
-        $isTestMode = config('services.pagarme.environment') === 'sandbox' && 
-                     (config('app.env') === 'local' || config('app.env') === 'development');
-        
-        Log::info('Test mode check', [
-            'pagarme_environment' => config('services.pagarme.environment'),
-            'app_env' => config('app.env'),
-            'is_test_mode' => $isTestMode
-        ]);
-
-=======
->>>>>>> d8d2ed7c
         // Check if user is authenticated
         if (!auth()->check()) {
             return response()->json([
@@ -114,28 +73,6 @@
                 'cpf' => 'required|string|regex:/^\d{3}\.\d{3}\.\d{3}-\d{2}$/', // CPF format validation
             ]);
         } catch (\Illuminate\Validation\ValidationException $e) {
-<<<<<<< HEAD
-            Log::error('Subscription validation failed', [
-                'errors' => $e->errors(),
-                'request_data' => $request->all(),
-                'user_id' => auth()->id(),
-                'has_auth' => auth()->check(),
-                'validation_rules' => [
-                    'card_number' => 'required|string|size:16',
-                    'card_holder_name' => 'required|string|max:255',
-                    'card_expiration_date' => 'required|string|regex:/^\d{4}$/',
-                    'card_cvv' => 'required|string|min:3|max:4',
-                    'cpf' => 'required|string|regex:/^\d{3}\.\d{3}\.\d{3}-\d{2}$/',
-                    'subscription_plan_id' => 'required|integer|exists:subscription_plans,id',
-                ]
-            ]);
-
-            return response()->json([
-                'success' => false,
-                'message' => 'Failed to create Stripe customer',
-                'error' => $e->getMessage(),
-            ], 500);
-=======
             return response()->json([
                 'success' => false,
                 'message' => 'Validation failed',
@@ -147,7 +84,6 @@
                     'received_plan_id' => $request->subscription_plan_id ?? 'not_provided',
                 ]
             ], 400);
->>>>>>> d8d2ed7c
         }
 
         // Validate CPF
@@ -208,38 +144,6 @@
             if (!$subscriptionPlan) {
                 return response()->json([
                     'success' => false,
-<<<<<<< HEAD
-                    'message' => 'Invalid subscription plan selected'
-                ], 400);
-            }
-
-            // Stripe Payment here
-
-            $paymetnIntent = $this->stripe->createPaymentBRL(
-                $subscriptionPlan->price,
-                $request->paymentMethodId
-            );
-            // return response()->json([
-            //     'success' => true,
-            //     'respose' => $paymetnIntent
-            // ]);
-
-
-            if (!$paymetnIntent) {
-                Log::error('No charge found in PagarMe response', [
-                    'user_id' => $user->id,
-                    'response' => $paymentResponse
-                ]);
-
-                return response()->json([
-                    'success' => false,
-                    'message' => 'Payment processing failed. No charge found in response.',
-                    'error' => $paymentResponse
-                ], 400);
-            }
-
-            // // Calculate expiration date based on plan duration
-=======
                     'message' => 'Invalid subscription plan selected',
                     'debug_info' => [
                         'requested_plan_id' => $request->subscription_plan_id,
@@ -249,64 +153,11 @@
             }
 
             // Simulate subscription payment
->>>>>>> d8d2ed7c
             $expiresAt = now()->addMonths($subscriptionPlan->duration_months);
 
             // Create transaction record (simulated)
             $dbTransaction = \App\Models\Transaction::create([
                 'user_id' => $user->id,
-<<<<<<< HEAD
-                'pagarme_transaction_id' => $paymetnIntent['id'],
-                'status' => $paymetnIntent['status'],
-                'amount' => $subscriptionPlan->price, // Store as decimal, not cents
-                'payment_method' => 'credit_card',
-                // 'card_brand' => $charge['payment_method_details']['card']['brand'] ?? null,
-                // 'card_last4' => $charge['payment_method_details']['card']['last_four_digits'] ?? null,
-                'card_holder_name' => $request->card_holder_name,
-                'payment_data' => $paymetnIntent,
-                'paid_at' => $paymetnIntent['status'] === 'succeeded' ? now() : null,
-                'expires_at' => $paymetnIntent['status'] === 'succeeded' ? $expiresAt : null,
-            ]);
-
-            // Update user premium status if payment is successful
-            if ($paymetnIntent['status'] === 'succeeded') {
-                Log::info('Payment successful, updating user premium status', [
-                    'user_id' => $user->id,
-                    'transaction_id' => $dbTransaction->id,
-                    'charge_status' => $paymetnIntent['status'],
-                ]);
-                
-                // Create subscription record
-                \App\Models\Subscription::create([
-                    'user_id' => $user->id,
-                    'subscription_plan_id' => $subscriptionPlan->id,
-                    'status' => \App\Models\Subscription::STATUS_ACTIVE,
-                    'starts_at' => now(),
-                    'expires_at' => $expiresAt,
-                    'amount_paid' => $subscriptionPlan->price,
-                    'payment_method' => 'credit_card',
-                    'transaction_id' => $dbTransaction->id,
-                    'auto_renew' => false,
-                ]);
-                
-                $user->update([
-                    'has_premium' => true,
-                    'premium_expires_at' => $expiresAt,
-                ]);
-
-                // Notify admin about successful payment
-                NotificationService::notifyAdminOfPaymentActivity($user, 'premium_subscription_paid', [
-                    'transaction_id' => $dbTransaction->id,
-                    'amount' => 'R$ ' . number_format($subscriptionPlan->price, 2, ',', '.'),
-                    'user_name' => $user->name,
-                    'plan_name' => $subscriptionPlan->name,
-                ]);
-            }
-
-            DB::commit();
-
-            Log::info('Subscription payment processed successfully', [
-=======
                 'pagarme_transaction_id' => 'simulated_' . time(),
                 'status' => 'paid',
                 'amount' => $subscriptionPlan->price,
@@ -321,7 +172,6 @@
 
             // Create subscription record
             \App\Models\Subscription::create([
->>>>>>> d8d2ed7c
                 'user_id' => $user->id,
                 'subscription_plan_id' => $subscriptionPlan->id,
                 'status' => \App\Models\Subscription::STATUS_ACTIVE,
@@ -330,39 +180,24 @@
                 'amount_paid' => $subscriptionPlan->price,
                 'payment_method' => 'simulated',
                 'transaction_id' => $dbTransaction->id,
-<<<<<<< HEAD
-                'payment_status' => $paymetnIntent['status'],
-=======
                 'auto_renew' => false,
             ]);
 
             $user->update([
                 'has_premium' => true,
                 'premium_expires_at' => $expiresAt,
->>>>>>> d8d2ed7c
             ]);
 
             DB::commit();
 
             return response()->json([
                 'success' => true,
-<<<<<<< HEAD
-                'message' => $paymetnIntent['status'] === 'succeeded' 
-                    ? 'Payment successful! Your premium subscription is now active.' 
-                    : 'Payment is being processed.',
-                'transaction' => [
-                    'id' => $dbTransaction->id,
-                    'status' => $paymetnIntent['status'],
-                    'amount' => $dbTransaction->amount_in_real,
-                    'expires_at' => $dbTransaction->expires_at?->format('Y-m-d H:i:s'),
-=======
                 'message' => 'Subscription processed successfully! Your premium access is now active.',
                 'transaction' => [
                     'id' => $dbTransaction->id,
                     'status' => $dbTransaction->status,
                     'amount' => $dbTransaction->amount,
                     'expires_at' => $dbTransaction->expires_at->format('Y-m-d H:i:s'),
->>>>>>> d8d2ed7c
                 ],
                 'user' => [
                     'has_premium' => $user->has_premium,
