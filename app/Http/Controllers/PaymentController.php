<?php

namespace App\Http\Controllers;

use App\Models\Transaction;
use App\Models\User;
use App\Models\Withdrawal;
use App\Models\CreatorBalance;
use App\Models\BankAccount;
use App\Services\NotificationService;
use App\Services\PaymentSimulator;
use Illuminate\Http\Request;
use Illuminate\Http\JsonResponse;
use Illuminate\Support\Facades\Http;
use Illuminate\Support\Facades\Log;
use Illuminate\Support\Facades\DB;
use Carbon\Carbon;

class PaymentController extends Controller
{
    private string $apiKey;
    private string $baseUrl;

    public function __construct()
    {
        $this->apiKey = config('services.pagarme.api_key') ?? '';
        $this->baseUrl = config('services.pagarme.environment') === 'production' 
            ? 'https://api.pagar.me/core/v5' 
            : 'https://api.pagar.me/core/v5';
        
        // Log simulation mode status
        if (PaymentSimulator::isSimulationMode()) {
            Log::info('Payment simulation mode is ENABLED - All payments will be simulated');
        }
    }

    /**
     * Debug endpoint to test payment processing
     */
    public function debugPayment(Request $request): JsonResponse
    {
        return response()->json([
            'success' => true,
            'message' => 'Debug endpoint working',
            'data' => [
                'user_authenticated' => auth()->check(),
                'user_id' => auth()->id(),
                'simulation_mode' => PaymentSimulator::isSimulationMode(),
                'request_data' => $request->all(),
                'headers' => $request->headers->all(),
            ]
        ]);
    }

    /**
     * Process a subscription payment for creators
     */
    public function processSubscription(Request $request): JsonResponse
    {
        // Check if user is authenticated
        if (!auth()->check()) {
            return response()->json([
                'success' => false,
                'message' => 'User not authenticated',
            ], 401);
        }

        try {
            $request->validate([
                'subscription_plan_id' => 'required|integer|exists:subscription_plans,id',
                'cpf' => 'required|string|regex:/^\d{3}\.\d{3}\.\d{3}-\d{2}$/', // CPF format validation
            ]);
        } catch (\Illuminate\Validation\ValidationException $e) {
            return response()->json([
                'success' => false,
                'message' => 'Validation failed',
                'errors' => $e->errors(),
<<<<<<< HEAD
            ], 400);
=======
            ], 422);
>>>>>>> 4746a2df
        }

        // Validate CPF
        if (!$this->validateCPF($request->cpf)) {
            return response()->json([
                'success' => false,
                'message' => 'CPF inválido. Por favor, verifique o número.',
                'errors' => ['cpf' => ['CPF inválido. Use um CPF válido como: 111.444.777-35']]
            ], 422);
        }

        DB::beginTransaction();
        try {
            $user = auth()->user();

            // Check if user is a creator
            if (!$user->isCreator()) {
                return response()->json([
                    'success' => false,
                    'message' => 'Only creators can subscribe to premium',
                ], 403);
            }
<<<<<<< HEAD
=======
            
            // Check if user is a creator
            if (!$user->isCreator()) {
                Log::error('Non-creator user attempted subscription', [
                    'user_id' => $user->id,
                    'user_role' => $user->role,
                ]);
                return response()->json([
                    'success' => false,
                    'message' => 'Only creators can subscribe to premium'
                ], 403);
            }
>>>>>>> 4746a2df

            // Check if user already has active premium
            if ($user->hasPremiumAccess()) {
                return response()->json([
                    'success' => false,
                    'message' => 'You already have an active premium subscription'
                ], 400);
            }

            // Get the selected subscription plan
            $subscriptionPlan = \App\Models\SubscriptionPlan::find($request->subscription_plan_id);
            if (!$subscriptionPlan) {
                return response()->json([
                    'success' => false,
<<<<<<< HEAD
                    'message' => 'Invalid subscription plan selected',
=======
                    'message' => 'Invalid subscription plan selected'
>>>>>>> 4746a2df
                ], 400);
            }

            // Simulate subscription payment
            $expiresAt = now()->addMonths($subscriptionPlan->duration_months);

            // Create transaction record (simulated)
            $dbTransaction = \App\Models\Transaction::create([
                'user_id' => $user->id,
                'pagarme_transaction_id' => 'simulated_' . time(),
                'status' => 'paid',
                'amount' => $subscriptionPlan->price,
                'payment_method' => 'simulated',
                'card_brand' => null,
                'card_last4' => null,
                'card_holder_name' => null,
                'payment_data' => ['simulated' => true],
                'paid_at' => now(),
                'expires_at' => $expiresAt,
            ]);

            // Create subscription record
            \App\Models\Subscription::create([
                'user_id' => $user->id,
                'subscription_plan_id' => $subscriptionPlan->id,
                'status' => \App\Models\Subscription::STATUS_ACTIVE,
                'starts_at' => now(),
                'expires_at' => $expiresAt,
                'amount_paid' => $subscriptionPlan->price,
                'payment_method' => 'simulated',
                'transaction_id' => $dbTransaction->id,
                'auto_renew' => false,
            ]);

            $user->update([
                'has_premium' => true,
                'premium_expires_at' => $expiresAt,
            ]);

            DB::commit();

            return response()->json([
                'success' => true,
                'message' => 'Subscription processed successfully! Your premium access is now active.',
                'transaction' => [
                    'id' => $dbTransaction->id,
                    'status' => $dbTransaction->status,
                    'amount' => $dbTransaction->amount,
                    'expires_at' => $dbTransaction->expires_at->format('Y-m-d H:i:s'),
                ],
                'user' => [
                    'has_premium' => $user->has_premium,
                    'premium_expires_at' => $user->premium_expires_at->format('Y-m-d H:i:s'),
                ],
            ]);

        } catch (\Exception $e) {
            DB::rollBack();
            Log::error('Subscription processing error', [
                'user_id' => auth()->id(),
                'error' => $e->getMessage(),
                'trace' => $e->getTraceAsString()
            ]);

            return response()->json([
                'success' => false,
                'message' => 'An error occurred while processing your subscription. Please try again.'
            ], 500);
        }
    }


    /**
     * Get user's transaction history
     */
    public function getTransactionHistory(Request $request): JsonResponse
    {
        try {
            $user = auth()->user();
            

            
            if (!$user) {
                Log::error('No authenticated user found for transaction history');
                return response()->json([
                    'message' => 'User not authenticated',
                ], 401);
            }
            
            $transactions = $user->transactions()
                ->orderBy('created_at', 'desc')
                ->paginate(10);



            return response()->json([
                'transactions' => $transactions->items(),
                'pagination' => [
                    'current_page' => $transactions->currentPage(),
                    'last_page' => $transactions->lastPage(),
                    'per_page' => $transactions->perPage(),
                    'total' => $transactions->total(),
                ]
            ]);
        } catch (\Exception $e) {
            Log::error('Error getting transaction history', [
                'user_id' => auth()->id(),
                'error' => $e->getMessage(),
                'trace' => $e->getTraceAsString()
            ]);

            return response()->json([
                'message' => 'Error retrieving transaction history. Please try again.',
            ], 500);
        }
    }

    /**
     * Get current subscription status
     */
    public function getSubscriptionStatus(): JsonResponse
    {
        try {
            $user = auth()->user();
            

            
            if (!$user) {
                return response()->json([
                    'message' => 'User not authenticated',
                ], 401);
            }
            
            return response()->json([
                'has_premium' => $user->has_premium,
                'premium_expires_at' => $user->premium_expires_at?->format('Y-m-d H:i:s'),
                'is_premium_active' => $user->hasPremiumAccess(),
                'days_remaining' => $user->premium_expires_at ? max(0, now()->diffInDays($user->premium_expires_at, false)) : 0,
            ]);
        } catch (\Exception $e) {
            Log::error('Error getting subscription status', [
                'user_id' => auth()->id(),
                'error' => $e->getMessage(),
                'trace' => $e->getTraceAsString()
            ]);

            return response()->json([
                'message' => 'Error retrieving subscription status. Please try again.',
            ], 500);
        }
    }

    /**
     * Process payment using Pagar.me account_id authentication
     */
    public function processPaymentWithAccountId(Request $request): JsonResponse
    {
        // Check if simulation mode is enabled
        if (PaymentSimulator::isSimulationMode()) {
            Log::info('Processing account payment in SIMULATION mode', [
                'account_id' => $request->account_id,
                'simulation_mode' => true
            ]);
            
            try {
                DB::beginTransaction();

                // Find user by account_id
                $user = User::where('account_id', $request->account_id)->first();
                
                if (!$user) {
                    return response()->json([
                        'message' => 'User not found with provided account_id',
                    ], 404);
                }

                // Verify email matches
                if ($user->email !== $request->email) {
                    return response()->json([
                        'message' => 'Email does not match account_id',
                    ], 401);
                }

                // Use PaymentSimulator to process the account payment
                $simulationResult = PaymentSimulator::simulateAccountPayment(
                    $request->all(),
                    $user
                );
                
                if (!$simulationResult['success']) {
                    throw new \Exception($simulationResult['message'] ?? 'Simulation failed');
                }

                // Create transaction record
                $dbTransaction = Transaction::create([
                    'user_id' => $user->id,
                    'pagarme_transaction_id' => $simulationResult['transaction_id'],
                    'status' => 'paid',
                    'amount' => $request->amount,
                    'payment_method' => 'account_balance',
                    'payment_data' => [
                        'simulation' => true,
                        'account_id' => $request->account_id,
                        'description' => $request->description,
                    ],
                    'paid_at' => now(),
                ]);

                // Update user premium status if it's a subscription payment
                if (str_contains($request->description, 'Premium')) {
                    $user->update([
                        'has_premium' => true,
                        'premium_expires_at' => now()->addMonth(),
                    ]);

                    // Notify admin of successful payment
                    NotificationService::notifyAdminOfPayment($user, [
                        'amount' => $request->amount,
                        'transaction_id' => $simulationResult['transaction_id'],
                        'payment_method' => 'account_balance',
                        'account_id' => $request->account_id,
                    ]);
                }

                DB::commit();

                Log::info('SIMULATION: Account payment processed successfully', [
                    'user_id' => $user->id,
                    'account_id' => $request->account_id,
                    'transaction_id' => $simulationResult['transaction_id'],
                    'amount' => $request->amount,
                    'simulation_mode' => true
                ]);

                return response()->json([
                    'message' => 'Payment processed successfully (SIMULATION)',
                    'simulation' => true,
                    'transaction' => [
                        'id' => $dbTransaction->id,
                        'status' => 'paid',
                        'amount' => $request->amount,
                        'amount_in_real' => 'R$ ' . number_format($request->amount / 100, 2, ',', '.'),
                    ],
                    'user' => [
                        'has_premium' => $user->has_premium,
                        'premium_expires_at' => $user->premium_expires_at?->format('Y-m-d H:i:s'),
                    ]
                ], 200);

            } catch (\Exception $e) {
                DB::rollBack();
                
                Log::error('SIMULATION: Account payment processing error', [
                    'account_id' => $request->account_id,
                    'email' => $request->email,
                    'error' => $e->getMessage(),
                    'simulation_mode' => true
                ]);

                return response()->json([
                    'message' => 'Payment processing failed: ' . $e->getMessage(),
                ], 500);
            }
        }

        // Check if Pagar.me is configured
        if (empty($this->apiKey)) {
            return response()->json([
                'message' => 'Payment gateway not configured. Please contact support.',
            ], 503);
        }

        $request->validate([
            'amount' => 'required|integer|min:100', // Minimum 1 real (100 cents)
            'description' => 'required|string|max:255',
            'account_id' => 'required|string|max:255',
            'email' => 'required|email',
        ]);

        try {
            DB::beginTransaction();

            // Find user by account_id
            $user = User::where('account_id', $request->account_id)->first();
            
            if (!$user) {
                return response()->json([
                    'message' => 'User not found with provided account_id',
                ], 404);
            }

            // Verify email matches
            if ($user->email !== $request->email) {
                return response()->json([
                    'message' => 'Email does not match account_id',
                ], 401);
            }

            // Prepare payment data for Pagar.me
            $paymentData = [
                'amount' => $request->amount,
                'payment' => [
                    'payment_method' => 'account_balance', // Use account balance
                    'account_id' => $request->account_id,
                ],
                'customer' => [
                    'name' => $user->name,
                    'email' => $user->email,
                    'type' => 'individual',
                    'country' => 'br',
                ],
                'items' => [
                    [
                        'amount' => $request->amount,
                        'description' => $request->description,
                        'quantity' => 1,
                        'code' => 'PAYMENT_' . $user->id . '_' . time(),
                    ]
                ],
                'code' => 'PAYMENT_' . $user->id . '_' . time(),
            ];

            // Make request to Pagar.me
            $response = Http::withHeaders([
                'Authorization' => 'Basic ' . base64_encode($this->apiKey . ':'),
                'Content-Type' => 'application/json',
            ])->post($this->baseUrl . '/orders', $paymentData);

            if (!$response->successful()) {
                Log::error('Pagar.me account payment failed', [
                    'user_id' => $user->id,
                    'account_id' => $request->account_id,
                    'response' => $response->json(),
                    'status' => $response->status()
                ]);

                return response()->json([
                    'message' => 'Payment processing failed. Please try again.',
                    'error' => $response->json()
                ], 400);
            }

            $paymentResponse = $response->json();
            $transaction = $paymentResponse['charges'][0];

            // Create transaction record
            $dbTransaction = Transaction::create([
                'user_id' => $user->id,
                'pagarme_transaction_id' => $transaction['id'],
                'status' => $transaction['status'],
                'amount' => $request->amount,
                'payment_method' => 'account_balance',
                'payment_data' => $transaction,
                'paid_at' => $transaction['status'] === 'paid' ? now() : null,
            ]);

            // Update user premium status if payment is successful and it's a subscription payment
            if ($transaction['status'] === 'paid' && str_contains($request->description, 'Premium')) {
                $user->update([
                    'has_premium' => true,
                    'premium_expires_at' => now()->addMonth(),
                ]);

                // Notify admin of successful payment
                NotificationService::notifyAdminOfPayment($user, [
                    'amount' => $request->amount,
                    'transaction_id' => $transaction['id'],
                    'payment_method' => 'account_balance',
                    'account_id' => $request->account_id,
                ]);
            }

            DB::commit();

            Log::info('Account payment processed successfully', [
                'user_id' => $user->id,
                'account_id' => $request->account_id,
                'transaction_id' => $transaction['id'],
                'amount' => $request->amount
            ]);

            return response()->json([
                'message' => 'Payment processed successfully',
                'transaction' => [
                    'id' => $dbTransaction->id,
                    'status' => $transaction['status'],
                    'amount' => $request->amount,
                    'amount_in_real' => 'R$ ' . number_format($request->amount / 100, 2, ',', '.'),
                ],
                'user' => [
                    'has_premium' => $user->has_premium,
                    'premium_expires_at' => $user->premium_expires_at?->format('Y-m-d H:i:s'),
                ]
            ], 200);

        } catch (\Exception $e) {
            DB::rollBack();
            
            Log::error('Account payment processing error', [
                'account_id' => $request->account_id,
                'email' => $request->email,
                'error' => $e->getMessage(),
                'trace' => $e->getTraceAsString()
            ]);

            return response()->json([
                'message' => 'Payment processing failed. Please try again.',
                'error' => $e->getMessage()
            ], 500);
        }
    }

    /**
     * Handle Pagar.me webhooks
     */
    public function handleWebhook(Request $request): JsonResponse
    {
        $payload = $request->all();
        $signature = $request->header('X-Hub-Signature');

        // Verify webhook signature (you should implement this)
        // if (!$this->verifyWebhookSignature($signature, $request->getContent())) {
        //     return response()->json(['error' => 'Invalid signature'], 400);
        // }

        try {
            $eventType = $payload['type'] ?? '';
            $transactionData = $payload['data'] ?? [];

            if ($eventType === 'charge.paid') {
                $this->handlePaymentSuccess($transactionData);
            } elseif ($eventType === 'charge.payment_failed') {
                $this->handlePaymentFailure($transactionData);
            }

            return response()->json(['status' => 'success']);
        } catch (\Exception $e) {
            Log::error('Webhook processing error', [
                'payload' => $payload,
                'error' => $e->getMessage()
            ]);

            return response()->json(['error' => 'Webhook processing failed'], 500);
        }
    }

    /**
     * Handle successful payment
     */
    private function handlePaymentSuccess(array $transactionData): void
    {
        $transaction = Transaction::where('pagarme_transaction_id', $transactionData['id'])->first();
        
        if (!$transaction) {
            Log::warning('Transaction not found for webhook', ['transaction_id' => $transactionData['id']]);
            return;
        }

        $transaction->update([
            'status' => 'paid',
            'paid_at' => now(),
            'expires_at' => now()->addMonth(),
        ]);

        $user = $transaction->user;
        $user->update([
            'has_premium' => true,
            'premium_expires_at' => now()->addMonth(),
        ]);

        Log::info('Payment processed successfully via webhook', [
            'transaction_id' => $transaction->id,
            'user_id' => $user->id
        ]);
    }

    /**
     * Handle failed payment
     */
    private function handlePaymentFailure(array $transactionData): void
    {
        $transaction = Transaction::where('pagarme_transaction_id', $transactionData['id'])->first();
        
        if (!$transaction) {
            Log::warning('Transaction not found for webhook', ['transaction_id' => $transactionData['id']]);
            return;
        }

        $transaction->update([
            'status' => 'failed',
        ]);

        Log::info('Payment failed via webhook', [
            'transaction_id' => $transaction->id,
            'user_id' => $transaction->user_id
        ]);
    }

    /**
     * Legacy subscription payment method using card hash
     * NOTE: This method is deprecated and uses hardcoded pricing.
     * New subscriptions should use the SubscriptionController with dynamic plan pricing.
     */
    public function paySubscription(Request $request): JsonResponse
    {
        $apiKey = config('services.pagarme.api_key');
        $platformRecipientId = config('services.pagarme.account_id');

        if (empty($apiKey)) {
            return response()->json(['error' => 'Payment gateway not configured'], 503);
        }

        $request->validate([
            'card_hash' => 'required|string',
            'user_id' => 'required|integer|exists:users,id',
            'subscription_plan_id' => 'required|integer|exists:subscription_plans,id',
        ]);

        $user = User::find($request->user_id);

        if (!$user || !$user->recipient_id) {
            return response()->json(['error' => 'Invalid user or missing recipient_id'], 400);
        }

        // Get the subscription plan to determine the amount
        $subscriptionPlan = \App\Models\SubscriptionPlan::find($request->subscription_plan_id);
        if (!$subscriptionPlan) {
            return response()->json(['error' => 'Invalid subscription plan'], 400);
        }

        $amount = (int)($subscriptionPlan->price * 100); // Convert to cents

        try {
            $response = Http::withBasicAuth($apiKey, '')
                ->post('https://api.pagar.me/1/transactions', [
                    'amount' => $amount,
                    'card_hash' => $request->card_hash,
                    'payment_method' => 'credit_card',

                    'customer' => [
                        'external_id' => (string) $user->id,
                        'name' => $user->name ?? 'John Doe',
                        'type' => 'individual',
                        'country' => 'br',
                        'email' => $user->email ?? 'john@example.com',
                        'documents' => [
                            [
                                'type' => 'cpf',
                                'number' => '12345678909',
                            ]
                        ],
                        'phone_numbers' => ['+5511999999999'],
                    ],

                    'billing' => [
                        'name' => $user->name ?? 'John Doe',
                        'address' => [
                            'country' => 'br',
                            'state' => 'sp',
                            'city' => 'Sao Paulo',
                            'neighborhood' => 'Itaim Bibi',
                            'street' => 'Av. Brigadeiro Faria Lima',
                            'street_number' => '2927',
                            'zipcode' => '01452000'
                        ],
                    ],

                    'items' => [
                        [
                            'id' => '1',
                            'title' => $subscriptionPlan->name,
                            'unit_price' => $amount,
                            'quantity' => 1,
                            'tangible' => false,
                        ],
                    ],

                    'split_rules' => [
                        [
                            'recipient_id' => $user->recipient_id,
                            'percentage' => 90,
                            'liable' => true,
                            'charge_processing_fee' => true,
                        ],
                        [
                            'recipient_id' => $platformRecipientId,
                            'percentage' => 10,
                            'liable' => false,
                            'charge_processing_fee' => false,
                        ],
                    ],
                ]);

            $responseData = $response->json();

            if ($response->successful() && isset($responseData['status']) && $responseData['status'] === 'paid') {
                // Create transaction record
                Transaction::create([
                    'user_id' => $user->id,
                    'amount' => $amount,
                    'type' => 'subscription',
                    'status' => 'paid',
                    'pagarme_transaction_id' => $responseData['id'],
                    'paid_at' => now(),
                    'expires_at' => now()->addMonths($subscriptionPlan->duration_months),
                ]);

                // Update user premium status
                $user->update([
                    'has_premium' => true,
                    'premium_expires_at' => now()->addMonths($subscriptionPlan->duration_months),
                ]);

                Log::info('Subscription payment successful', [
                    'user_id' => $user->id,
                    'transaction_id' => $responseData['id'],
                    'amount' => $amount
                ]);

                return response()->json([
                    'success' => true,
                    'message' => 'Subscription payment successful',
                    'transaction' => $responseData
                ]);
            } else {
                Log::error('Subscription payment failed', [
                    'user_id' => $user->id,
                    'response' => $responseData
                ]);

                return response()->json([
                    'success' => false,
                    'message' => 'Payment failed',
                    'error' => $responseData
                ], 400);
            }

        } catch (\Exception $e) {
            Log::error('Subscription payment processing failed', [
                'user_id' => $user->id ?? null,
                'error' => $e->getMessage(),
                'trace' => $e->getTraceAsString(),
            ]);

            DB::rollBack();

            return response()->json([
                'success' => false,
                'message' => 'Payment processing failed. Please try again.',
                'error' => $e->getMessage()
            ], 500);
        }
    }

    /**
     * Validate CPF (Brazilian Individual Taxpayer Registry)
     */
    private function validateCPF(string $cpf): bool
    {
        // Remove dots and dash
        $cpf = preg_replace('/[^0-9]/', '', $cpf);
        
        // Check if it has 11 digits
        if (strlen($cpf) !== 11) {
            return false;
        }
        
        // Check if all digits are the same
        if (preg_match('/^(\d)\1{10}$/', $cpf)) {
            return false;
        }
        
        // Validate first digit
        $sum = 0;
        for ($i = 0; $i < 9; $i++) {
            $sum += $cpf[$i] * (10 - $i);
        }
        $remainder = $sum % 11;
        $digit1 = ($remainder < 2) ? 0 : (11 - $remainder);
        
        if ($cpf[9] != $digit1) {
            return false;
        }
        
        // Validate second digit
        $sum = 0;
        for ($i = 0; $i < 10; $i++) {
            $sum += $cpf[$i] * (11 - $i);
        }
        $remainder = $sum % 11;
        $digit2 = ($remainder < 2) ? 0 : (11 - $remainder);
        
        return $cpf[10] == $digit2;
    }

    /**
     * Register bank account for freelancer/creator
     */
    public function registerBankAccount(Request $request): JsonResponse
    {
        $user = auth()->user();

        // Check if user is a creator
        if (!$user->isCreator()) {
            return response()->json([
                'success' => false,
                'message' => 'Only creators can register bank accounts',
            ], 403);
        }

        $request->validate([
            'bank_code' => 'required|string|max:4',
            'agencia' => 'required|string|max:5',
            'agencia_dv' => 'required|string|max:2',
            'conta' => 'required|string|max:12',
            'conta_dv' => 'required|string|max:2',
            'cpf' => 'required|string|regex:/^\d{3}\.\d{3}\.\d{3}-\d{2}$/',
            'name' => 'required|string|max:255',
        ]);

        // Validate CPF
        if (!$this->validateCPF($request->cpf)) {
            return response()->json([
                'success' => false,
                'message' => 'CPF inválido. Por favor, verifique o número.',
                'errors' => ['cpf' => ['CPF inválido. Use um CPF válido como: 111.444.777-35']]
            ], 422);
        }

        try {
            // Check if user already has a bank account
            $existingBankAccount = BankAccount::where('user_id', $user->id)->first();
            
            if ($existingBankAccount) {
                // Update existing bank account
                $existingBankAccount->update([
                    'bank_code' => $request->bank_code,
                    'agencia' => $request->agencia,
                    'agencia_dv' => $request->agencia_dv,
                    'conta' => $request->conta,
                    'conta_dv' => $request->conta_dv,
                    'cpf' => $request->cpf,
                    'name' => $request->name,
                ]);
                
                $bankAccount = $existingBankAccount;
            } else {
                // Create new bank account
                $bankAccount = BankAccount::create([
                    'user_id' => $user->id,
                    'bank_code' => $request->bank_code,
                    'agencia' => $request->agencia,
                    'agencia_dv' => $request->agencia_dv,
                    'conta' => $request->conta,
                    'conta_dv' => $request->conta_dv,
                    'cpf' => $request->cpf,
                    'name' => $request->name,
                ]);
            }

            Log::info('Bank account registered successfully', [
                'user_id' => $user->id,
                'bank_account_id' => $bankAccount->id,
                'bank_code' => $request->bank_code,
            ]);

            return response()->json([
                'success' => true,
                'message' => 'Informações bancárias registradas com sucesso',
                'data' => [
                    'bank_account_id' => $bankAccount->id,
                    'status' => 'registered',
                    'bank_info' => [
                        'bank_code' => $bankAccount->bank_code,
                        'agencia' => $bankAccount->agencia,
                        'agencia_dv' => $bankAccount->agencia_dv,
                        'conta' => $bankAccount->conta,
                        'conta_dv' => $bankAccount->conta_dv,
                        'cpf' => $bankAccount->cpf,
                        'name' => $bankAccount->name,
                    ]
                ]
            ]);

        } catch (\Exception $e) {
            Log::error('Bank account registration failed', [
                'user_id' => $user->id,
                'error' => $e->getMessage(),
            ]);

            return response()->json([
                'success' => false,
                'message' => 'Erro ao registrar informações bancárias. Tente novamente.',
                'error' => $e->getMessage()
            ], 500);
        }
    }

    /**
     * Get freelancer's bank information
     */
    public function getBankInfo(): JsonResponse
    {
        $user = auth()->user();

        // Check if user is a creator
        if (!$user->isCreator()) {
            return response()->json([
                'success' => false,
                'message' => 'Only creators can access bank information',
            ], 403);
        }

        try {
            $bankAccount = BankAccount::where('user_id', $user->id)->first();

            if (!$bankAccount) {
                return response()->json([
                    'success' => true,
                    'data' => [
                        'has_bank_info' => false,
                        'bank_info' => null
                    ]
                ]);
            }

            $bankInfo = [
                'bank_code' => $bankAccount->bank_code,
                'agencia' => $bankAccount->agencia,
                'agencia_dv' => $bankAccount->agencia_dv,
                'conta' => $bankAccount->conta,
                'conta_dv' => $bankAccount->conta_dv,
                'cpf' => $bankAccount->cpf,
                'name' => $bankAccount->name,
                'has_bank_info' => true,
                'bank_account_id' => $bankAccount->id,
            ];

            return response()->json([
                'success' => true,
                'data' => $bankInfo
            ]);

        } catch (\Exception $e) {
            Log::error('Error fetching bank info', [
                'user_id' => $user->id,
                'error' => $e->getMessage(),
            ]);

            return response()->json([
                'success' => false,
                'message' => 'Failed to fetch bank information',
            ], 500);
        }
    }

    /**
     * Update freelancer's bank information
     */
    public function updateBankInfo(Request $request): JsonResponse
    {
        $user = auth()->user();

        // Check if user is a creator
        if (!$user->isCreator()) {
            return response()->json([
                'success' => false,
                'message' => 'Only creators can update bank information',
            ], 403);
        }

        $request->validate([
            'bank_code' => 'required|string|max:4',
            'agencia' => 'required|string|max:5',
            'agencia_dv' => 'required|string|max:2',
            'conta' => 'required|string|max:12',
            'conta_dv' => 'required|string|max:2',
            'cpf' => 'required|string|regex:/^\d{3}\.\d{3}\.\d{3}-\d{2}$/',
            'name' => 'required|string|max:255',
        ]);

        // Validate CPF
        if (!$this->validateCPF($request->cpf)) {
            return response()->json([
                'success' => false,
                'message' => 'CPF inválido. Por favor, verifique o número.',
                'errors' => ['cpf' => ['CPF inválido. Use um CPF válido como: 111.444.777-35']]
            ], 422);
        }

        try {
            $bankAccount = BankAccount::where('user_id', $user->id)->first();

            if (!$bankAccount) {
                return response()->json([
                    'success' => false,
                    'message' => 'Nenhuma conta bancária encontrada. Registre uma conta primeiro.',
                ], 404);
            }

            $bankAccount->update([
                'bank_code' => $request->bank_code,
                'agencia' => $request->agencia,
                'agencia_dv' => $request->agencia_dv,
                'conta' => $request->conta,
                'conta_dv' => $request->conta_dv,
                'cpf' => $request->cpf,
                'name' => $request->name,
            ]);

            return response()->json([
                'success' => true,
                'message' => 'Informações bancárias atualizadas com sucesso',
                'data' => [
                    'bank_account_id' => $bankAccount->id,
                    'bank_info' => [
                        'bank_code' => $bankAccount->bank_code,
                        'agencia' => $bankAccount->agencia,
                        'agencia_dv' => $bankAccount->agencia_dv,
                        'conta' => $bankAccount->conta,
                        'conta_dv' => $bankAccount->conta_dv,
                        'cpf' => $bankAccount->cpf,
                        'name' => $bankAccount->name,
                    ]
                ]
            ]);

        } catch (\Exception $e) {
            Log::error('Bank info update failed', [
                'user_id' => $user->id,
                'error' => $e->getMessage(),
            ]);

            return response()->json([
                'success' => false,
                'message' => 'Erro ao atualizar informações bancárias. Tente novamente.',
            ], 500);
        }
    }

    /**
     * Delete freelancer's bank information
     */
    public function deleteBankInfo(): JsonResponse
    {
        $user = auth()->user();

        // Check if user is a creator
        if (!$user->isCreator()) {
            return response()->json([
                'success' => false,
                'message' => 'Only creators can delete bank information',
            ], 403);
        }

        try {
            $bankAccount = BankAccount::where('user_id', $user->id)->first();

            if (!$bankAccount) {
                return response()->json([
                    'success' => false,
                    'message' => 'Nenhuma conta bancária encontrada.',
                ], 404);
            }

            $bankAccount->delete();

            return response()->json([
                'success' => true,
                'message' => 'Informações bancárias removidas com sucesso',
            ]);

        } catch (\Exception $e) {
            Log::error('Bank info deletion failed', [
                'user_id' => $user->id,
                'error' => $e->getMessage(),
            ]);

            return response()->json([
                'success' => false,
                'message' => 'Erro ao remover informações bancárias. Tente novamente.',
            ], 500);
        }
    }

    /**
     * Get freelancer's withdrawal history
     */
    public function getWithdrawalHistory(Request $request): JsonResponse
    {
        $user = auth()->user();

        // Check if user is a creator
        if (!$user->isCreator()) {
            return response()->json([
                'success' => false,
                'message' => 'Only creators can access withdrawal history',
            ], 403);
        }

        try {
            $withdrawals = Withdrawal::where('creator_id', $user->id)
                ->orderBy('created_at', 'desc')
                ->paginate($request->get('per_page', 10));

            return response()->json([
                'success' => true,
                'data' => $withdrawals
            ]);

        } catch (\Exception $e) {
            Log::error('Error fetching withdrawal history', [
                'user_id' => $user->id,
                'error' => $e->getMessage(),
            ]);

            return response()->json([
                'success' => false,
                'message' => 'Failed to fetch withdrawal history',
            ], 500);
        }
    }

    /**
     * Request withdrawal for freelancer
     */
    public function requestWithdrawal(Request $request): JsonResponse
    {
        $user = auth()->user();

        // Check if user is a creator
        if (!$user->isCreator()) {
            return response()->json([
                'success' => false,
                'message' => 'Only creators can request withdrawals',
            ], 403);
        }

        // Get the withdrawal method from database
        $withdrawalMethod = \App\Models\WithdrawalMethod::findByCode($request->withdrawal_method ?? $request->method);
        
        if (!$withdrawalMethod) {
            Log::error('Invalid withdrawal method requested', [
                'user_id' => $user->id,
                'requested_method' => $request->withdrawal_method ?? $request->method,
                'available_methods' => \App\Models\WithdrawalMethod::getActiveMethods()->pluck('code')->toArray()
            ]);
            
            return response()->json([
                'success' => false,
                'message' => 'Invalid withdrawal method: ' . ($request->withdrawal_method ?? $request->method),
            ], 400);
        }

        $request->validate([
            'amount' => 'required|numeric|min:' . $withdrawalMethod->min_amount . '|max:' . $withdrawalMethod->max_amount,
            'withdrawal_method' => 'required|string',
        ]);

        try {
            // Check if user has sufficient balance
            $balance = CreatorBalance::where('creator_id', $user->id)->first();
            
            if (!$balance || $balance->available_balance < $request->amount) {
                return response()->json([
                    'success' => false,
                    'message' => 'Saldo insuficiente para realizar o saque',
                ], 400);
            }

            // Check if amount is within method limits
            if (!$withdrawalMethod->isAmountValid($request->amount)) {
                return response()->json([
                    'success' => false,
                    'message' => "Valor deve estar entre {$withdrawalMethod->formatted_min_amount} e {$withdrawalMethod->formatted_max_amount} para {$withdrawalMethod->name}",
                ], 400);
            }

            // Check if user has bank info for bank transfer
            $withdrawalMethodCode = $request->withdrawal_method ?? $request->method;
            if ($withdrawalMethodCode === 'bank_transfer') {
                $bankAccount = BankAccount::where('user_id', $user->id)->first();
                if (!$bankAccount) {
                    return response()->json([
                        'success' => false,
                        'message' => 'Informações bancárias necessárias para transferência bancária',
                    ], 400);
                }
                $bankAccountId = $bankAccount->id;
            } else {
                $bankAccountId = null;
            }

            // Create withdrawal request
            $withdrawal = Withdrawal::create([
                'creator_id' => $user->id,
                'amount' => $request->amount,
                'platform_fee' => 5.00, // 5% platform fee
                'fixed_fee' => 5.00, // R$5 fixed platform fee
                'withdrawal_method' => $withdrawalMethodCode,
                'withdrawal_details' => $request->withdrawal_details ?? [],
                'status' => 'pending',
                'bank_account_id' => $bankAccountId,
            ]);

            // Update balance
            $balance->update([
                'available_balance' => $balance->available_balance - $request->amount,
                'total_withdrawn' => $balance->total_withdrawn + $request->amount,
            ]);

            return response()->json([
                'success' => true,
                'message' => 'Solicitação de saque criada com sucesso',
                'data' => $withdrawal
            ]);

        } catch (\Exception $e) {
            Log::error('Withdrawal request failed', [
                'user_id' => $user->id,
                'error' => $e->getMessage(),
            ]);

            return response()->json([
                'success' => false,
                'message' => 'Erro ao solicitar saque. Tente novamente.',
            ], 500);
        }
    }

    /**
     * Get freelancer's earnings and balance
     */
    public function getEarnings(): JsonResponse
    {
        $user = auth()->user();

        // Check if user is a creator
        if (!$user->isCreator()) {
            return response()->json([
                'success' => false,
                'message' => 'Only creators can access earnings information',
            ], 403);
        }

        try {
            $balance = CreatorBalance::where('creator_id', $user->id)->first();

            if (!$balance) {
                $balance = CreatorBalance::create([
                    'creator_id' => $user->id,
                    'available_balance' => 0,
                    'pending_balance' => 0,
                    'total_earned' => 0,
                    'total_withdrawn' => 0,
                ]);
            }

            return response()->json([
                'success' => true,
                'data' => [
                    'balance' => [
                        'available_balance' => $balance->available_balance,
                        'pending_balance' => $balance->pending_balance,
                        'total_balance' => $balance->total_balance,
                        'total_earned' => $balance->total_earned,
                        'total_withdrawn' => $balance->total_withdrawn,
                        'formatted_available_balance' => $balance->formatted_available_balance,
                        'formatted_pending_balance' => $balance->formatted_pending_balance,
                        'formatted_total_balance' => $balance->formatted_total_balance,
                        'formatted_total_earned' => $balance->formatted_total_earned,
                        'formatted_total_withdrawn' => $balance->formatted_total_withdrawn,
                    ],
                    'earnings' => [
                        'this_month' => $balance->earnings_this_month,
                        'this_year' => $balance->earnings_this_year,
                        'formatted_this_month' => $balance->formatted_earnings_this_month,
                        'formatted_this_year' => $balance->formatted_earnings_this_year,
                    ],
                ]
            ]);

        } catch (\Exception $e) {
            Log::error('Error fetching earnings', [
                'user_id' => $user->id,
                'error' => $e->getMessage(),
            ]);

            return response()->json([
                'success' => false,
                'message' => 'Failed to fetch earnings information',
            ], 500);
        }
    }

    /**
     * Get available withdrawal methods
     */
    public function getWithdrawalMethods(): JsonResponse
    {
        $user = auth()->user();

        // Check if user is a creator
        if (!$user->isCreator()) {
            return response()->json([
                'success' => false,
                'message' => 'Only creators can access withdrawal methods',
            ], 403);
        }

        try {
            $methods = \App\Models\WithdrawalMethod::getActiveMethods()
                ->map(function ($method) {
                    return [
                        'id' => $method->code,
                        'name' => $method->name,
                        'description' => $method->description,
                        'min_amount' => (float) $method->min_amount,
                        'max_amount' => (float) $method->max_amount,
                        'processing_time' => $method->processing_time,
                        'fee' => (float) $method->fee,
                        'requires_bank_info' => $method->code === 'bank_transfer',
                        'required_fields' => $method->getRequiredFields(),
                        'field_config' => $method->getFieldConfig(),
                    ];
                });

            return response()->json([
                'success' => true,
                'data' => $methods,
            ]);

        } catch (\Exception $e) {
            Log::error('Error fetching withdrawal methods', [
                'user_id' => $user->id,
                'error' => $e->getMessage(),
            ]);

            return response()->json([
                'success' => false,
                'message' => 'Failed to fetch withdrawal methods',
            ], 500);
        }
    }
}<|MERGE_RESOLUTION|>--- conflicted
+++ resolved
@@ -75,11 +75,13 @@
                 'success' => false,
                 'message' => 'Validation failed',
                 'errors' => $e->errors(),
-<<<<<<< HEAD
+                'debug_info' => [
+                    'received_card_number_length' => strlen($request->card_number ?? ''),
+                    'received_expiration_format' => $request->card_expiration_date ?? 'not_provided',
+                    'received_cpf_format' => $request->cpf ?? 'not_provided',
+                    'received_plan_id' => $request->subscription_plan_id ?? 'not_provided',
+                ]
             ], 400);
-=======
-            ], 422);
->>>>>>> 4746a2df
         }
 
         // Validate CPF
@@ -94,29 +96,38 @@
         DB::beginTransaction();
         try {
             $user = auth()->user();
-
-            // Check if user is a creator
-            if (!$user->isCreator()) {
+            
+            Log::info('User authenticated for subscription', [
+                'user_id' => $user->id,
+                'user_email' => $user->email,
+                'user_role' => $user->role,
+            ]);
+            
+            if (!$user) {
+                Log::error('User not authenticated for subscription');
                 return response()->json([
                     'success' => false,
-                    'message' => 'Only creators can subscribe to premium',
-                ], 403);
-            }
-<<<<<<< HEAD
-=======
-            
-            // Check if user is a creator
-            if (!$user->isCreator()) {
-                Log::error('Non-creator user attempted subscription', [
-                    'user_id' => $user->id,
+                    'message' => 'User not authenticated',
+                ], 401);
+            }
+            
+        // Check if user is a creator
+        if (!$user->isCreator()) {
+            Log::error('Non-creator user attempted subscription', [
+                'user_id' => $user->id,
+                'user_role' => $user->role,
+                'user_type' => $user->user_type ?? 'not_set',
+            ]);
+            return response()->json([
+                'success' => false,
+                'message' => 'Only creators can subscribe to premium',
+                'debug_info' => [
                     'user_role' => $user->role,
-                ]);
-                return response()->json([
-                    'success' => false,
-                    'message' => 'Only creators can subscribe to premium'
-                ], 403);
-            }
->>>>>>> 4746a2df
+                    'user_type' => $user->user_type ?? 'not_set',
+                    'is_creator_method_result' => $user->isCreator(),
+                ]
+            ], 403);
+        }
 
             // Check if user already has active premium
             if ($user->hasPremiumAccess()) {
@@ -131,11 +142,11 @@
             if (!$subscriptionPlan) {
                 return response()->json([
                     'success' => false,
-<<<<<<< HEAD
                     'message' => 'Invalid subscription plan selected',
-=======
-                    'message' => 'Invalid subscription plan selected'
->>>>>>> 4746a2df
+                    'debug_info' => [
+                        'requested_plan_id' => $request->subscription_plan_id,
+                        'available_plans' => \App\Models\SubscriptionPlan::all()->pluck('id', 'name')->toArray(),
+                    ]
                 ], 400);
             }
 
