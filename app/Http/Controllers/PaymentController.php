--- conflicted
+++ resolved
@@ -8,11 +8,7 @@
 use App\Models\CreatorBalance;
 use App\Models\BankAccount;
 use App\Services\NotificationService;
-<<<<<<< HEAD
-use App\Services\StripeService;
-=======
 use App\Services\PaymentSimulator;
->>>>>>> 66205e27
 use Illuminate\Http\Request;
 use Illuminate\Http\JsonResponse;
 use Illuminate\Support\Facades\Http;
@@ -33,9 +29,6 @@
         $this->baseUrl = config('services.pagarme.environment') === 'production' 
             ? 'https://api.pagar.me/core/v5' 
             : 'https://api.pagar.me/core/v5';
-<<<<<<< HEAD
-        $this->stripe = $stripe;
-=======
         
         // Log simulation mode status
         if (PaymentSimulator::isSimulationMode()) {
@@ -59,14 +52,13 @@
                 'headers' => $request->headers->all(),
             ]
         ]);
->>>>>>> 66205e27
-    }
-
-    public function registerStripeCustomer(Request $request): JsonResponse
-    {
-<<<<<<< HEAD
-        $user = auth()->user();
-=======
+    }
+
+    /**
+     * Process a subscription payment for creators
+     */
+    public function processSubscription(Request $request): JsonResponse
+    {
         Log::info('Subscription payment request received', [
             'request_data' => $request->except(['card_number', 'card_cvv']), // Don't log sensitive data
             'user_agent' => $request->header('User-Agent'),
@@ -85,29 +77,16 @@
             'has_cpf' => $request->has('cpf'),
             'subscription_plan_id' => $request->has('subscription_plan_id'),
         ]);
->>>>>>> 66205e27
-
-        if (!$user) {
+
+        // Check if Pagar.me is configured
+        if (empty($this->apiKey)) {
+            Log::error('Pagar.me API key not configured');
             return response()->json([
                 'success' => false,
                 'message' => 'User not authenticated',
             ], 401);
         }
 
-<<<<<<< HEAD
-        try {
-            $customerId = $this->stripe->createCustomerForUser($user);
-
-            return response()->json([
-                'success' => true,
-                'message' => 'Stripe customer created successfully',
-                'customerId' => $customerId,
-            ]);
-        } catch (\Exception $e) {
-            Log::error('Error creating Stripe customer', [
-                'user_id' => $user->id,
-                'error' => $e->getMessage(),
-=======
         // Check if we're in test mode
         $isTestMode = config('services.pagarme.environment') === 'sandbox' && 
                      (config('app.env') === 'local' || config('app.env') === 'development');
@@ -154,7 +133,6 @@
                     'cpf' => 'required|string|regex:/^\d{3}\.\d{3}\.\d{3}-\d{2}$/',
                     'subscription_plan_id' => 'required|integer|exists:subscription_plans,id',
                 ]
->>>>>>> 66205e27
             ]);
 
             return response()->json([
@@ -163,42 +141,16 @@
                 'error' => $e->getMessage(),
             ], 500);
         }
-    }
-
-    public function createSetupIntent(Request $request): JsonResponse
-    {
-        try {
-            return $this->stripe->createSetupIntent($request);
-        } catch (\Exception $e) {
-            Log::error('Error creating Stripe Setup Intent', [
-                'user_id' => auth()->id(),
-                'error' => $e->getMessage(),
-            ]);
-
-            return response()->json([
-                'success' => false,
-                'message' => 'Failed to create Setup Intent',
-                'error' => $e->getMessage(),
-            ], 500);
-        }
-    }
-
-<<<<<<< HEAD
-    public function getCardInfoFromPaymentMethod(Request $request) {
-        try {
-            return $this->stripe->getCardInfoFromPaymentMethod($request->paymentMethodId);
-        } catch (\Exception $e) {
-            Log::error('Error retrieving card info from Payment Method', [
-                'user_id' => auth()->id(),
-                'error' => $e->getMessage(),
-            ]);
-
-            return response()->json([
-                'success' => false,
-                'message' => 'Failed to retrieve card info',
-                'error' => $e->getMessage(),
-            ], 500);
-=======
+
+        // Validate CPF
+        if (!$this->validateCPF($request->cpf)) {
+            return response()->json([
+                'success' => false,
+                'message' => 'CPF inválido. Por favor, verifique o número.',
+                'errors' => ['cpf' => ['CPF inválido. Use um CPF válido como: 111.444.777-35']]
+            ], 422);
+        }
+
         // Check if simulation mode is enabled
         if (PaymentSimulator::isSimulationMode()) {
             Log::info('Processing subscription in SIMULATION mode', [
@@ -263,15 +215,7 @@
             Log::info('Not in simulation mode, proceeding with Pagar.me API call', [
                 'simulation_mode' => false
             ]);
->>>>>>> 66205e27
-        }
-    }
-
-    /**
-     * Process a subscription payment for creators
-     */
-    public function processSubscription(Request $request): JsonResponse
-    {
+        }
 
         try {
             DB::beginTransaction();
